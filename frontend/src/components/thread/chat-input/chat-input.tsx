--- conflicted
+++ resolved
@@ -14,12 +14,9 @@
 import { MessageInput } from './message-input';
 import { AttachmentGroup } from '../attachment-group';
 import { useModelSelection } from './_use-model-selection';
-<<<<<<< HEAD
 import { AgentSelector } from './agent-selector';
-=======
 import { useFileDelete } from '@/hooks/react-query/files';
 import { useQueryClient } from '@tanstack/react-query';
->>>>>>> 621734a2
 
 export interface ChatInputHandles {
   getPendingFiles: () => File[];
@@ -42,13 +39,10 @@
   onFileBrowse?: () => void;
   sandboxId?: string;
   hideAttachments?: boolean;
-<<<<<<< HEAD
   selectedAgentId?: string;
   onAgentSelect?: (agentId: string | undefined) => void;
   agentName?: string;
-=======
   messages?: any[]; // Add messages prop to check for existing file references
->>>>>>> 621734a2
 }
 
 export interface UploadedFile {
@@ -74,13 +68,10 @@
       onFileBrowse,
       sandboxId,
       hideAttachments = false,
-<<<<<<< HEAD
       selectedAgentId,
       onAgentSelect,
       agentName,
-=======
       messages = [],
->>>>>>> 621734a2
     },
     ref,
   ) => {
@@ -245,7 +236,6 @@
             }
           }}
         >
-<<<<<<< HEAD
           <div className="w-full text-sm flex flex-col justify-between items-start rounded-lg">            
             <CardContent className="w-full p-1.5 pb-2 bg-sidebar rounded-2xl border">              
               {onAgentSelect && (                
@@ -265,17 +255,6 @@
               layout="inline"                
               maxHeight="216px"                
               showPreviews={true}              
-=======
-          <div className="w-full text-sm flex flex-col justify-between items-start rounded-lg">
-            <CardContent className="w-full p-1.5 pb-2 bg-[#efefef] dark:bg-sidebar rounded-2xl border">
-              <AttachmentGroup
-                files={uploadedFiles || []}
-                sandboxId={sandboxId}
-                onRemove={removeUploadedFile}
-                layout="inline"
-                maxHeight="216px"
-                showPreviews={true}
->>>>>>> 621734a2
               />
 
               <MessageInput
