--- conflicted
+++ resolved
@@ -285,13 +285,8 @@
           </motion.div>
         </div>
       ),
-<<<<<<< HEAD
       title: 'Security',
       description: 'Benefit from the security of Kusor with state-of-the-art encryption, audit, and improve.',
-=======
-      title: 'Secure Private Deployment',
-      description: 'Deploy 100% on-premises with complete data sovereignty. Your AI workers run entirely on your infrastructure with no external dependencies.',
->>>>>>> 4680ef7c
       showGitHubInfo: true,
     },
     {
@@ -301,13 +296,8 @@
           <Globe className="top-28" />
         </div>
       ),
-<<<<<<< HEAD
       title: 'Transparency & Trust',
       description: 'We believe AI should be open and accessible to everyone. Our  approach ensures accountability, innovation, and community collaboration with all edge models',
-=======
-      title: 'Enterprise-Grade Security',
-      description: 'Open source transparency meets enterprise security. Deploy behind your firewall with full control over models, data, and integrations.',
->>>>>>> 4680ef7c
       showFeatures: true,
     },
   ];
@@ -322,17 +312,10 @@
           {/* Section Header */}
           <SectionHeader>
             <h2 className="text-3xl md:text-4xl font-medium tracking-tighter text-center text-balance">
-<<<<<<< HEAD
               100% Secure
             </h2>
             <p className="text-muted-foreground text-center text-balance font-medium">
                Enterprise-grade security with complete transparency and control.
-=======
-              100% Open AI
-            </h2>
-            <p className="text-muted-foreground text-center text-balance font-medium">
-              Deploy securely on your own infrastructure with complete control over your data and AI workflows.
->>>>>>> 4680ef7c
             </p>
           </SectionHeader>
 
