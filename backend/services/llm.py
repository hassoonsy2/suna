--- conflicted
+++ resolved
@@ -284,96 +284,6 @@
     # Add OpenRouter-specific parameters
     _configure_openrouter(params, model_name)
     # Add Bedrock-specific parameters
-<<<<<<< HEAD
-    if model_name.startswith("bedrock/"):
-        logger.debug(f"Preparing AWS Bedrock parameters for model: {model_name}")
-
-        if not model_id and "anthropic.claude-3-7-sonnet" in model_name:
-            params["model_id"] = "arn:aws:bedrock:us-west-2:935064898258:inference-profile/us.anthropic.claude-3-7-sonnet-20250219-v1:0"
-            logger.debug(f"Auto-set model_id for Claude 3.7 Sonnet: {params['model_id']}")
-
-    fallback_model = get_openrouter_fallback(model_name)
-    if fallback_model:
-        params["fallbacks"] = [{
-            "model": fallback_model,
-            "messages": messages,
-        }]
-        logger.debug(f"Added OpenRouter fallback for model: {model_name} to {fallback_model}")
-
-    # Apply Anthropic prompt caching (minimal implementation)
-    # Check model name *after* potential modifications (like adding bedrock/ prefix)
-    effective_model_name = params.get("model", model_name) # Use model from params if set, else original
-
-    # OpenAI GPT-5: drop unsupported temperature param (only default 1 allowed)
-    if "gpt-5" in effective_model_name and "temperature" in params and params["temperature"] != 1:
-        params.pop("temperature", None)
-
-    # OpenAI GPT-5: request priority service tier when calling OpenAI directly
-    # Pass via both top-level and extra_body for LiteLLM compatibility
-    if "gpt-5" in effective_model_name and not effective_model_name.startswith("openrouter/"):
-        params["service_tier"] = "priority"
-        extra_body = params.get("extra_body", {})
-        if "service_tier" not in extra_body:
-            extra_body["service_tier"] = "priority"
-        params["extra_body"] = extra_body
-    if "claude" in effective_model_name.lower() or "anthropic" in effective_model_name.lower():
-        messages = params["messages"] # Direct reference, modification affects params
-
-        # Ensure messages is a list
-        if not isinstance(messages, list):
-            return params # Return early if messages format is unexpected
-
-        # Apply cache control to the first 4 text blocks across all messages
-        cache_control_count = 0
-        max_cache_control_blocks = 3
-
-        for message in messages:
-            if cache_control_count >= max_cache_control_blocks:
-                break
-                
-            content = message.get("content")
-            
-            if isinstance(content, str):
-                message["content"] = [
-                    {"type": "text", "text": content, "cache_control": {"type": "ephemeral"}}
-                ]
-                cache_control_count += 1
-            elif isinstance(content, list):
-                for item in content:
-                    if cache_control_count >= max_cache_control_blocks:
-                        break
-                    if isinstance(item, dict) and item.get("type") == "text" and "cache_control" not in item:
-                        item["cache_control"] = {"type": "ephemeral"}
-                        cache_control_count += 1
-
-    # Add reasoning_effort for Anthropic models if enabled
-    use_thinking = enable_thinking if enable_thinking is not None else False
-    is_anthropic = "anthropic" in effective_model_name.lower() or "claude" in effective_model_name.lower()
-    is_xai = "xai" in effective_model_name.lower() or model_name.startswith("xai/")
-    is_kimi_k2 = "kimi-k2" in effective_model_name.lower() or model_name.startswith("moonshotai/kimi-k2")
-
-    if is_kimi_k2:
-        params["provider"] = {
-            "order": ["together/fp8", "novita/fp8", "baseten/fp8", "moonshotai", "groq"]
-        }
-
-    if is_anthropic and use_thinking:
-        effort_level = reasoning_effort if reasoning_effort else 'low'
-        params["reasoning_effort"] = effort_level
-        params["temperature"] = 1.0 # Required by Anthropic when reasoning_effort is used
-        logger.debug(f"Anthropic thinking enabled with reasoning_effort='{effort_level}'")
-
-    # Add reasoning_effort for xAI models if enabled
-    if is_xai and use_thinking:
-        effort_level = reasoning_effort if reasoning_effort else 'low'
-        params["reasoning_effort"] = effort_level
-        logger.debug(f"xAI thinking enabled with reasoning_effort='{effort_level}'")
-
-    # Add xAI-specific parameters
-    if model_name.startswith("xai/"):
-        logger.debug(f"Preparing xAI parameters for model: {model_name}")
-        # xAI models support standard parameters, no special handling needed beyond reasoning_effort
-=======
     _configure_bedrock(params, model_name, model_id)
     
     _add_fallback_model(params, model_name, messages)
@@ -382,7 +292,6 @@
     # Add Kimi K2-specific parameters
     _configure_kimi_k2(params, model_name)
     _configure_thinking(params, model_name, enable_thinking, reasoning_effort)
->>>>>>> 192cfeb6
 
     return params
 
